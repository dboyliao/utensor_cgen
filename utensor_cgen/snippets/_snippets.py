--- conflicted
+++ resolved
@@ -49,19 +49,11 @@
     self.template_vars["to_eval"] = to_eval
 
 class CreateTensorBinarySnippet(Snippet):
-<<<<<<< HEAD
   __template_name__ = "snippets/create_tensor_binary.cpp"
   __headers__ = set(['"uTensor/core/context.hpp"',
                      '"uTensor/core/tensor.hpp"'])
 
   def __init__(self, tensor_name, tf_dtype, val_array,tensor_shape=None,
-=======
-  __template_name__ = "snippets/create_tensor_new.cpp"
-  __headers__ = set(['"uTensor/core/context.hpp"',
-                     '"uTensor/core/tensor.hpp"'])
-
-  def __init__(self, data_dir, tensor_name, tf_dtype,
->>>>>>> 49a58704
                ref_count=0,
                sptr_name=None,
                create_sptr=False,
@@ -76,7 +68,6 @@
     if create_sptr:
       self.template_vars["create_sptr"] = create_sptr
       self.template_vars["sptr_name"] = sptr_name
-<<<<<<< HEAD
     self.template_vars["tensor_type"] = "BinaryTensor"
     self.template_vars["tensor_name"] = tensor_name
     self.template_vars["tensor_shape"] = self._to_shape_str(tensor_shape)
@@ -92,13 +83,6 @@
   def _to_shape_str(self, shape):
     shape_str = ",".join([str(dim) for dim in shape])
     return "{" + shape_str + "}"
-
-=======
-    self.template_vars["tensor_name"] = tensor_name
-    self.template_vars["tensor_shape"] = self._to_shape_str(tensor_shape)
-    self.template_vars["dtype"] = TF_TYPES_MAP[tf_dtype].tensor_type_str
-    self.template_vars["to_eval"] = to_eval
->>>>>>> 49a58704
 
 
 class CreateTensorNewSnippet(Snippet):
