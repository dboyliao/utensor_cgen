--- conflicted
+++ resolved
@@ -2,17 +2,21 @@
 import re
 from collections import defaultdict
 from copy import deepcopy
-import six
 
 import attr
 import numpy as np
+import six
 import tensorflow as tf
 from attr.validators import instance_of
 from tensorflow.core.framework.attr_value_pb2 import AttrValue as _AttrValue
-from tensorflow.core.framework.attr_value_pb2 import NameAttrList as _NameAttrList
+from tensorflow.core.framework.attr_value_pb2 import (
+    NameAttrList as _NameAttrList)
 from tensorflow.core.framework.tensor_pb2 import TensorProto as _TensorProto
-from tensorflow.core.framework.tensor_shape_pb2 import TensorShapeProto as _TensorShapeProto
+from tensorflow.core.framework.tensor_shape_pb2 import (
+    TensorShapeProto as _TensorShapeProto)
 from tensorflow.core.framework.types_pb2 import DataType as _DataType
+
+from utensor_cgen.utils import topologic_order_graph
 
 from .converter import AttrValueConverter, ConverterFactory
 
@@ -264,7 +268,6 @@
             dot.edge(nodes[node.name], nodes[n.name])
     dot.render(fname, view=True)
 
-
   def add_op(self, op):
     if not isinstance(op, OperationInfo):
       raise ValueError('expecting OperationInfo, get {}'.format(type(op)))
@@ -272,7 +275,7 @@
       raise ValueError('duplicate op detected, {}'.format(op.name))
     op.ugraph = self
     self.ops_info[op.name] = op
-    self._topologic_order_graph()
+    topologic_order_graph(self)
 
   def drop_op(self, op_name):
     if op_name not in self.ops_info:
@@ -280,89 +283,6 @@
     del self.ops_info[op_name]
     self.topo_order.remove(op_name)
 
-<<<<<<< HEAD
-=======
-  def _topologic_order_graph(self):
-    # https://en.wikipedia.org/wiki/Topological_sorting
-    queue = deepcopy(self.output_nodes)
-    visited = set()    # temporary mark
-    perm_visit = set()  # Permanent mark
-    ops_torder = []  # L
-
-    def visit(node_name):
-      if node_name in perm_visit:
-        return
-      if node_name in visited:
-        raise ValueError("Input graph is not a DAG")
-
-      visited.add(node_name)
-      op_info = self.ops_info[node_name]
-
-      for t_info in op_info.input_tensors:
-        visit(t_info.op_name)
-
-      perm_visit.add(node_name)
-      ops_torder.insert(0, node_name)
-
-    while queue:
-      node_name = queue.pop(0)
-      visit(node_name)
-    self.topo_order = ops_torder[::-1]
-
-  # tensorflow
-  @staticmethod
-  def _tf_parse_tshape(t_shape):
-    try:
-      shape = t_shape.as_list()
-    except ValueError:
-      shape = None
-    return shape
-
-  def _init_from_graph_def(self, graph_def, output_nodes):
-    """Initailize graph with Tensorflow GraphDef
-    """
-    if not self._tf_is_freeze_graph(graph_def):
-      raise ValueError('Given graph_def is not freezed')
-    self._backend = 'tensorflow'
-    self.ops_info = {}
-    self.topo_order = []
-    self.output_nodes = output_nodes
-    graph = tf.Graph()
-    with graph.as_default():
-      tf.import_graph_def(graph_def, name='')
-
-    for node in graph_def.node:
-      op = graph.get_operation_by_name(node.name)
-      in_tensors = [TensorInfo(name=tensor.name,
-                               ugraph=self,
-                               op_name=tensor.op.name,
-                               dtype=np.dtype(tensor.dtype.as_numpy_dtype),
-                               shape=self._tf_parse_tshape(tensor.shape))
-                    for tensor in op.inputs]
-      out_tensors = [TensorInfo(name=tensor.name,
-                                ugraph=self,
-                                op_name=op.name,
-                                dtype=np.dtype(tensor.dtype.as_numpy_dtype),
-                                shape=self._tf_parse_tshape(tensor.shape))
-                     for tensor in op.outputs]
-      op_type = node.op
-      op_attr = node.attr
-      op_info = OperationInfo(name=node.name,
-                              input_tensors=in_tensors,
-                              output_tensors=out_tensors,
-                              op_type=op_type,
-                              backend='tensorflow',
-                              op_attr=op_attr,
-                              ugraph=self)
-      op_info.op_attr['tensorflow__device'] = node.device
-      self.ops_info[node.name] = op_info
-    self._topologic_order_graph()
-  
-  def _tf_is_freeze_graph(self, graph_def):
-    is_frozen = all(node.op not in ['VariableV2'] for node in graph_def.node)
-    return is_frozen
-
->>>>>>> f8bad243
   def __deepcopy__(self, memo):
     new_graph = uTensorGraph(output_nodes=self.output_nodes)
     memo['ugraph'] = new_graph
