--- conflicted
+++ resolved
@@ -7,15 +7,10 @@
 import numpy as np
 
 import idx2numpy as idx2np
-<<<<<<< HEAD
-import numpy as np
-
-=======
 import tensorflow as tf
 from utensor_cgen.ir import OperationInfo, TensorInfo
 from utensor_cgen.ir.converter import (AttrValueConverter, DataTypeConverter,
                                        GenericTensorConverterMixin)
->>>>>>> 4f0429f1
 from utensor_cgen.logger import logger
 from utensor_cgen.matcher import OpEqualityDelegate, _morphism
 from utensor_cgen.transformer.optimizer import RefCntOptimizer
