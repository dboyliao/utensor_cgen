--- conflicted
+++ resolved
@@ -11,11 +11,7 @@
     ctx.add(new RamTensor<{{out_dtypes[0]}}>({1}), "{{outputs[1]}}");
     ctx.add(new RamTensor<{{out_dtypes[1]}}>({1}), "{{outputs[2]}}");
     {%endif%}
-<<<<<<< HEAD
-    ctx.push(new QuantizedReluOp<{{in_dtype}}, {{out_dtypes[0]}}, {{qout_dtype}}>(),
-=======
     ctx.push(new QuantizedReluOp<{{in_dtype}}, {{out_dtypes[0]}}, {{qout_dtype}}>(), 
->>>>>>> e2342a96
              { {% for tname in inputs[:-1]%}"{{tname}}", {% endfor %}"{{inputs[-1]}}" },
              { {% for tname in outputs[:-1]%}"{{tname}}", {% endfor %}"{{outputs[-1]}}" });
     {% for sptr_name, output in zip(sptr_names, outputs) %}
