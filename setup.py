--- conflicted
+++ resolved
@@ -36,14 +36,9 @@
         'click',
         'torch',
         'torchvision',
-<<<<<<< HEAD
-        'onnx-tf',
+        'onnx-tf==1.2.1',
         'graphviz',
         'toml',
-=======
-        'onnx-tf==1.2.1',
-        'graphviz'
->>>>>>> 0482c515
     ],
     extras_require={
         'dev': ['pytest']
